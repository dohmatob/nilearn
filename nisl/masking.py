--- conflicted
+++ resolved
@@ -142,13 +142,8 @@
         print "EPI mask computation"
     # We suppose that it is a niimg
     # XXX make a is_a_niimgs function ?
-<<<<<<< HEAD
-    epi_img = utils.check_niimgs(epi_img, accept_3d=True)
+    epi_img = _utils.check_niimgs(epi_img, accept_3d=True)
     mean_epi = epi_img.get_data()
-=======
-    mean_epi_img = _utils.check_niimgs(mean_epi_img, accept_3d=True)
-    mean_epi = mean_epi_img.get_data()
->>>>>>> 549f5534
     if mean_epi.ndim == 4:
         mean_epi = mean_epi.mean(axis=-1)
     if ensure_finite:
@@ -175,13 +170,8 @@
         mask = largest_connected_component(mask)
     if opening:
         mask = ndimage.binary_dilation(mask, iterations=opening)
-<<<<<<< HEAD
-    return Nifti1Image(utils.as_ndarray(mask, dtype=np.int8),
+    return Nifti1Image(_utils.as_ndarray(mask, dtype=np.int8),
                        epi_img.get_affine())
-=======
-    return Nifti1Image(_utils.as_ndarray(mask, dtype=np.int8),
-                       mean_epi_img.get_affine())
->>>>>>> 549f5534
 
 
 def intersect_masks(mask_imgs, threshold=0.5, connected=True):
